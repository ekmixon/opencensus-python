--- conflicted
+++ resolved
@@ -36,11 +36,7 @@
 logger = logging.getLogger(__name__)
 
 
-<<<<<<< HEAD
-class MetricsExporter(TransportMixin):
-=======
-class MetricsExporter(ProcessorMixin):
->>>>>>> 4f4f0206
+class MetricsExporter(TransportMixin, ProcessorMixin):
     """Metrics exporter for Microsoft Azure Monitor."""
 
     def __init__(self, **options):
@@ -50,7 +46,7 @@
             raise ValueError('Max batch size must be at least 1.')
         self.export_interval = self.options.export_interval
         self.max_batch_size = self.options.max_batch_size
-<<<<<<< HEAD
+        self._telemetry_processors = []
         self.storage = LocalFileStorage(
             path=self.options.storage_path,
             max_size=self.options.storage_max_size,
@@ -67,6 +63,7 @@
         batched_envelopes = list(common_utils.window(
             envelopes, self.max_batch_size))
         for batch in batched_envelopes:
+            batch = self.apply_telemetry_processors(batch)
             result = self._transmit(batch)
             if result > 0:
                 self.storage.put(batch, result)
@@ -100,43 +97,6 @@
         return envelopes
 
     def _create_data_points(self, time_series, metric_descriptor):
-=======
-        self._telemetry_processors = []
-        super(MetricsExporter, self).__init__()
-
-    def export_metrics(self, metrics):
-        if metrics:
-            envelopes = []
-            for metric in metrics:
-                # No support for histogram aggregations
-                type_ = metric.descriptor.type
-                if type_ != MetricDescriptorType.CUMULATIVE_DISTRIBUTION:
-                    md = metric.descriptor
-                    # Each time series will be uniquely identified by its
-                    # label values
-                    for time_series in metric.time_series:
-                        # Using stats, time_series should only have one point
-                        # which contains the aggregated value
-                        data_point = self.create_data_points(
-                            time_series, md)[0]
-                        # The timestamp is when the metric was recorded
-                        time_stamp = time_series.points[0].timestamp
-                        # Get the properties using label keys from metric and
-                        # label values of the time series
-                        properties = self.create_properties(time_series, md)
-                        envelopes.append(self.create_envelope(data_point,
-                                                              time_stamp,
-                                                              properties))
-            # Send data in batches of max_batch_size
-            if envelopes:
-                batched_envelopes = list(common_utils.window(
-                    envelopes, self.max_batch_size))
-                for batch in batched_envelopes:
-                    batch = self.apply_telemetry_processors(batch)
-                    self._transmit_without_retry(batch)
-
-    def create_data_points(self, time_series, metric_descriptor):
->>>>>>> 4f4f0206
         """Convert a metric's OC time series to list of Azure data points."""
         data_points = []
         for point in time_series.points:
